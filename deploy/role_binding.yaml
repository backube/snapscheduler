--- conflicted
+++ resolved
@@ -3,15 +3,6 @@
 kind: RoleBinding
 apiVersion: rbac.authorization.k8s.io/v1
 metadata:
-<<<<<<< HEAD
-  name: snapscheduler
-subjects:
-  - kind: ServiceAccount
-    name: snapscheduler
-roleRef:
-  kind: Role
-  name: snapscheduler
-=======
   name: snap-scheduler
 subjects:
 - kind: ServiceAccount
@@ -19,5 +10,4 @@
 roleRef:
   kind: Role
   name: snap-scheduler
->>>>>>> c3d9eef0
   apiGroup: rbac.authorization.k8s.io