--- conflicted
+++ resolved
@@ -3,8 +3,4 @@
 apiVersion: v1
 kind: ServiceAccount
 metadata:
-<<<<<<< HEAD
-  name: snapscheduler
-=======
-  name: snap-scheduler
->>>>>>> c3d9eef0
+  name: snap-scheduler