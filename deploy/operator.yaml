--- conflicted
+++ resolved
@@ -3,26 +3,11 @@
 apiVersion: apps/v1
 kind: Deployment
 metadata:
-<<<<<<< HEAD
-  name: snapscheduler
-=======
   name: snap-scheduler
->>>>>>> c3d9eef0
 spec:
   replicas: 1
   selector:
     matchLabels:
-<<<<<<< HEAD
-      name: snapscheduler
-  template:
-    metadata:
-      labels:
-        name: snapscheduler
-    spec:
-      serviceAccountName: snapscheduler
-      containers:
-        - name: snapscheduler
-=======
       name: snap-scheduler
   template:
     metadata:
@@ -32,15 +17,10 @@
       serviceAccountName: snap-scheduler
       containers:
         - name: snap-scheduler
->>>>>>> c3d9eef0
           # Replace this with the built image name
           image: quay.io/backube/snapscheduler
           command:
-<<<<<<< HEAD
-            - SnapScheduler
-=======
-          - snap-scheduler
->>>>>>> c3d9eef0
+            - snap-scheduler
           imagePullPolicy: Always
           env:
             - name: WATCH_NAMESPACE
